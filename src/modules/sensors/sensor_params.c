--- conflicted
+++ resolved
@@ -1409,9 +1409,6 @@
  * @max 1
  * @group Sensor Enable
  */
-<<<<<<< HEAD
-PARAM_DEFINE_INT32(SENS_EN_LL40LS, 0);
-=======
 PARAM_DEFINE_INT32(SENS_EN_LL40LS, 0);
 
 /**
@@ -1510,5 +1507,4 @@
  * @unit microseconds
  * @group PWM Outputs
  */
-PARAM_DEFINE_INT32(PWM_AUX_DISARMED, 1000);
->>>>>>> 5b93d923
+PARAM_DEFINE_INT32(PWM_AUX_DISARMED, 1000);