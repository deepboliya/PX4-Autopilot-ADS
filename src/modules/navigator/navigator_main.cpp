--- conflicted
+++ resolved
@@ -445,729 +445,6 @@
 	} else {
 		warnx("Geofence not set");
 	}
-<<<<<<< HEAD
-
-	switch (myState) {
-	case NAV_STATE_NONE:
-		warnx("State: None");
-		break;
-
-	case NAV_STATE_LOITER:
-		warnx("State: Loiter");
-		break;
-
-	case NAV_STATE_MISSION:
-		warnx("State: Mission");
-		break;
-
-	case NAV_STATE_RTL:
-		warnx("State: RTL");
-		break;
-
-	default:
-		warnx("State: Unknown");
-		break;
-	}
-}
-
-StateTable::Tran const Navigator::myTable[NAV_STATE_MAX][MAX_EVENT] = {
-	{
-		/* NAV_STATE_NONE */
-		/* EVENT_NONE_REQUESTED */		{NO_ACTION, NAV_STATE_NONE},
-		/* EVENT_READY_REQUESTED */		{ACTION(&Navigator::start_ready), NAV_STATE_READY},
-		/* EVENT_LOITER_REQUESTED */		{ACTION(&Navigator::start_loiter), NAV_STATE_LOITER},
-		/* EVENT_MISSION_REQUESTED */		{ACTION(&Navigator::start_mission), NAV_STATE_MISSION},
-		/* EVENT_RTL_REQUESTED */		{ACTION(&Navigator::start_rtl), NAV_STATE_RTL},
-		/* EVENT_LAND_REQUESTED */		{ACTION(&Navigator::start_land), NAV_STATE_LAND},
-		/* EVENT_MISSION_CHANGED */		{NO_ACTION, NAV_STATE_NONE},
-		/* EVENT_HOME_POSITION_CHANGED */	{NO_ACTION, NAV_STATE_NONE},
-	},
-	{
-		/* NAV_STATE_READY */
-		/* EVENT_NONE_REQUESTED */		{ACTION(&Navigator::start_none), NAV_STATE_NONE},
-		/* EVENT_READY_REQUESTED */		{NO_ACTION, NAV_STATE_READY},
-		/* EVENT_LOITER_REQUESTED */		{NO_ACTION, NAV_STATE_READY},
-		/* EVENT_MISSION_REQUESTED */		{ACTION(&Navigator::start_mission), NAV_STATE_MISSION},
-		/* EVENT_RTL_REQUESTED */		{NO_ACTION, NAV_STATE_READY},
-		/* EVENT_LAND_REQUESTED */		{NO_ACTION, NAV_STATE_READY},
-		/* EVENT_MISSION_CHANGED */		{NO_ACTION, NAV_STATE_READY},
-		/* EVENT_HOME_POSITION_CHANGED */	{NO_ACTION, NAV_STATE_READY},
-	},
-	{
-		/* NAV_STATE_LOITER */
-		/* EVENT_NONE_REQUESTED */		{ACTION(&Navigator::start_none), NAV_STATE_NONE},
-		/* EVENT_READY_REQUESTED */		{NO_ACTION, NAV_STATE_LOITER},
-		/* EVENT_LOITER_REQUESTED */		{NO_ACTION, NAV_STATE_LOITER},
-		/* EVENT_MISSION_REQUESTED */		{ACTION(&Navigator::start_mission), NAV_STATE_MISSION},
-		/* EVENT_RTL_REQUESTED */		{ACTION(&Navigator::start_rtl), NAV_STATE_RTL},
-		/* EVENT_LAND_REQUESTED */		{ACTION(&Navigator::start_land), NAV_STATE_LAND},
-		/* EVENT_MISSION_CHANGED */		{NO_ACTION, NAV_STATE_LOITER},
-		/* EVENT_HOME_POSITION_CHANGED */	{NO_ACTION, NAV_STATE_LOITER},
-	},
-	{
-		/* NAV_STATE_MISSION */
-		/* EVENT_NONE_REQUESTED */		{ACTION(&Navigator::start_none), NAV_STATE_NONE},
-		/* EVENT_READY_REQUESTED */		{ACTION(&Navigator::start_ready), NAV_STATE_READY},
-		/* EVENT_LOITER_REQUESTED */		{ACTION(&Navigator::start_loiter), NAV_STATE_LOITER},
-		/* EVENT_MISSION_REQUESTED */		{NO_ACTION, NAV_STATE_MISSION},
-		/* EVENT_RTL_REQUESTED */		{ACTION(&Navigator::start_rtl), NAV_STATE_RTL},
-		/* EVENT_LAND_REQUESTED */		{ACTION(&Navigator::start_land), NAV_STATE_LAND},
-		/* EVENT_MISSION_CHANGED */		{ACTION(&Navigator::start_mission), NAV_STATE_MISSION},
-		/* EVENT_HOME_POSITION_CHANGED */	{NO_ACTION, NAV_STATE_MISSION},
-	},
-	{
-		/* NAV_STATE_RTL */
-		/* EVENT_NONE_REQUESTED */		{ACTION(&Navigator::start_none), NAV_STATE_NONE},
-		/* EVENT_READY_REQUESTED */		{ACTION(&Navigator::start_ready), NAV_STATE_READY},
-		/* EVENT_LOITER_REQUESTED */		{ACTION(&Navigator::start_loiter), NAV_STATE_LOITER},
-		/* EVENT_MISSION_REQUESTED */		{ACTION(&Navigator::start_mission), NAV_STATE_MISSION},
-		/* EVENT_RTL_REQUESTED */		{NO_ACTION, NAV_STATE_RTL},
-		/* EVENT_LAND_REQUESTED */		{ACTION(&Navigator::start_land_home), NAV_STATE_LAND},
-		/* EVENT_MISSION_CHANGED */		{NO_ACTION, NAV_STATE_RTL},
-		/* EVENT_HOME_POSITION_CHANGED */	{ACTION(&Navigator::start_rtl), NAV_STATE_RTL},	// TODO need to reset rtl_state
-	},
-	{
-		/* NAV_STATE_LAND */
-		/* EVENT_NONE_REQUESTED */		{ACTION(&Navigator::start_none), NAV_STATE_NONE},
-		/* EVENT_READY_REQUESTED */		{ACTION(&Navigator::start_ready), NAV_STATE_READY},
-		/* EVENT_LOITER_REQUESTED */		{ACTION(&Navigator::start_loiter), NAV_STATE_LOITER},
-		/* EVENT_MISSION_REQUESTED */		{ACTION(&Navigator::start_mission), NAV_STATE_MISSION},
-		/* EVENT_RTL_REQUESTED */		{ACTION(&Navigator::start_rtl), NAV_STATE_RTL},
-		/* EVENT_LAND_REQUESTED */		{NO_ACTION, NAV_STATE_LAND},
-		/* EVENT_MISSION_CHANGED */		{NO_ACTION, NAV_STATE_LAND},
-		/* EVENT_HOME_POSITION_CHANGED */	{NO_ACTION, NAV_STATE_LAND},
-	},
-};
-
-void
-Navigator::start_none()
-{
-	reset_reached();
-
-	_pos_sp_triplet.previous.valid = false;
-	_pos_sp_triplet.current.valid = false;
-	_pos_sp_triplet.next.valid = false;
-	_mission_item_valid = false;
-
-	_reset_loiter_pos = true;
-	_do_takeoff = false;
-	_rtl_state = RTL_STATE_NONE;
-
-	_pos_sp_triplet_updated = true;
-}
-
-void
-Navigator::start_ready()
-{
-	reset_reached();
-
-	_pos_sp_triplet.previous.valid = false;
-	_pos_sp_triplet.current.valid = true;
-	_pos_sp_triplet.next.valid = false;
-
-	_pos_sp_triplet.current.type = SETPOINT_TYPE_IDLE;
-
-	_mission_item_valid = false;
-
-	_reset_loiter_pos = true;
-	_do_takeoff = false;
-
-	if (_rtl_state != RTL_STATE_DESCEND) {
-		/* reset RTL state if landed not at home */
-		_rtl_state = RTL_STATE_NONE;
-	}
-
-	_pos_sp_triplet_updated = true;
-}
-
-void
-Navigator::start_loiter()
-{
-	reset_reached();
-
-	_do_takeoff = false;
-
-	/* set loiter position if needed */
-	if (_reset_loiter_pos || !_pos_sp_triplet.current.valid) {
-		_reset_loiter_pos = false;
-
-		_pos_sp_triplet.current.lat = _global_pos.lat;
-		_pos_sp_triplet.current.lon = _global_pos.lon;
-		_pos_sp_triplet.current.yaw = NAN;	// NAN means to use current yaw
-
-		float min_alt_amsl = _parameters.min_altitude + _home_pos.alt;
-
-		/* use current altitude if above min altitude set by parameter */
-		if (_global_pos.alt < min_alt_amsl && !_vstatus.is_rotary_wing) {
-			_pos_sp_triplet.current.alt = min_alt_amsl;
-			mavlink_log_info(_mavlink_fd, "#audio: loiter %.1fm higher", (double)(min_alt_amsl - _global_pos.alt));
-
-		} else {
-			_pos_sp_triplet.current.alt = _global_pos.alt;
-			mavlink_log_info(_mavlink_fd, "#audio: loiter at current altitude");
-		}
-
-	}
-	_pos_sp_triplet.current.type = SETPOINT_TYPE_LOITER;
-	_pos_sp_triplet.current.loiter_radius = _parameters.loiter_radius;
-	_pos_sp_triplet.current.loiter_direction = 1;
-	_pos_sp_triplet.previous.valid = false;
-	_pos_sp_triplet.current.valid = true;
-	_pos_sp_triplet.next.valid = false;
-	_mission_item_valid = false;
-
-	_pos_sp_triplet_updated = true;
-}
-
-void
-Navigator::start_mission()
-{
-	_need_takeoff = true;
-
-	set_mission_item();
-}
-
-void
-Navigator::set_mission_item()
-{
-	reset_reached();
-
-	/* copy current mission to previous item */
-	memcpy(&_pos_sp_triplet.previous, &_pos_sp_triplet.current, sizeof(position_setpoint_s));
-
-	_reset_loiter_pos = true;
-	_do_takeoff = false;
-
-	int ret;
-	bool onboard;
-	unsigned index;
-
-	ret = _mission.get_current_mission_item(&_mission_item, &onboard, &index);
-
-	if (ret == OK) {
-		_mission.report_current_offboard_mission_item();
-
-		_mission_item_valid = true;
-		position_setpoint_from_mission_item(&_pos_sp_triplet.current, &_mission_item);
-
-		if (_mission_item.nav_cmd != NAV_CMD_RETURN_TO_LAUNCH &&
-		    _mission_item.nav_cmd != NAV_CMD_LOITER_TIME_LIMIT &&
-		    _mission_item.nav_cmd != NAV_CMD_LOITER_TURN_COUNT &&
-		    _mission_item.nav_cmd != NAV_CMD_LOITER_UNLIMITED) {
-			/* don't reset RTL state on RTL or LOITER items */
-			_rtl_state = RTL_STATE_NONE;
-		}
-
-		if (_vstatus.is_rotary_wing) {
-			if (_need_takeoff && (
-				    _mission_item.nav_cmd == NAV_CMD_TAKEOFF ||
-				    _mission_item.nav_cmd == NAV_CMD_WAYPOINT ||
-				    _mission_item.nav_cmd == NAV_CMD_RETURN_TO_LAUNCH ||
-				    _mission_item.nav_cmd == NAV_CMD_LOITER_TIME_LIMIT ||
-				    _mission_item.nav_cmd == NAV_CMD_LOITER_TURN_COUNT ||
-				    _mission_item.nav_cmd == NAV_CMD_LOITER_UNLIMITED
-			    )) {
-				/* do special TAKEOFF handling for VTOL */
-				_need_takeoff = false;
-
-				/* calculate desired takeoff altitude AMSL */
-				float takeoff_alt_amsl = _pos_sp_triplet.current.alt;
-
-				if (_vstatus.condition_landed) {
-					/* takeoff to at least NAV_TAKEOFF_ALT from ground if landed */
-					takeoff_alt_amsl = fmaxf(takeoff_alt_amsl, _global_pos.alt + _parameters.takeoff_alt);
-				}
-
-				/* check if we really need takeoff */
-				if (_vstatus.condition_landed || _global_pos.alt < takeoff_alt_amsl - _mission_item.acceptance_radius) {
-					/* force TAKEOFF if landed or waypoint altitude is more than current */
-					_do_takeoff = true;
-
-					/* move current position setpoint to next */
-					memcpy(&_pos_sp_triplet.next, &_pos_sp_triplet.current, sizeof(position_setpoint_s));
-
-					/* set current setpoint to takeoff */
-
-					_pos_sp_triplet.current.lat = _global_pos.lat;
-					_pos_sp_triplet.current.lon = _global_pos.lon;
-					_pos_sp_triplet.current.alt = takeoff_alt_amsl;
-					_pos_sp_triplet.current.yaw = NAN;
-					_pos_sp_triplet.current.type = SETPOINT_TYPE_TAKEOFF;
-				}
-
-			} else if (_mission_item.nav_cmd == NAV_CMD_LAND) {
-				/* will need takeoff after landing */
-				_need_takeoff = true;
-			}
-		}
-
-		if (_do_takeoff) {
-			mavlink_log_info(_mavlink_fd, "#audio: takeoff to %.1fm above home", (double)(_pos_sp_triplet.current.alt - _home_pos.alt));
-
-		} else {
-			if (onboard) {
-				mavlink_log_info(_mavlink_fd, "#audio: heading to onboard WP %d", index);
-
-			} else {
-				mavlink_log_info(_mavlink_fd, "#audio: heading to offboard WP %d", index);
-			}
-		}
-
-	} else {
-		/* since a mission is not advanced without WPs available, this is not supposed to happen */
-		_mission_item_valid = false;
-		_pos_sp_triplet.current.valid = false;
-		warnx("ERROR: current WP can't be set");
-	}
-
-	if (!_do_takeoff) {
-		mission_item_s item_next;
-		ret = _mission.get_next_mission_item(&item_next);
-
-		if (ret == OK) {
-			position_setpoint_from_mission_item(&_pos_sp_triplet.next, &item_next);
-
-		} else {
-			/* this will fail for the last WP */
-			_pos_sp_triplet.next.valid = false;
-		}
-	}
-
-	_pos_sp_triplet_updated = true;
-}
-
-void
-Navigator::start_rtl()
-{
-	_do_takeoff = false;
-
-	/* decide if we need climb */
-	if (_rtl_state == RTL_STATE_NONE) {
-		if (_global_pos.alt < _home_pos.alt + _parameters.rtl_alt) {
-			_rtl_state = RTL_STATE_CLIMB;
-
-		} else {
-			_rtl_state = RTL_STATE_RETURN;
-		}
-	}
-
-	/* if switching directly to return state, reset altitude setpoint */
-	if (_rtl_state == RTL_STATE_RETURN) {
-		_mission_item.altitude_is_relative = false;
-		_mission_item.altitude = _global_pos.alt;
-	}
-
-	_reset_loiter_pos = true;
-	set_rtl_item();
-}
-
-void
-Navigator::start_land()
-{
-	reset_reached();
-
-	/* this state can be requested by commander even if no global position available,
-	 * in his case controller must perform landing without position control */
-	_do_takeoff = false;
-	_reset_loiter_pos = true;
-
-	memcpy(&_pos_sp_triplet.previous, &_pos_sp_triplet.current, sizeof(position_setpoint_s));
-
-	_mission_item_valid = true;
-
-	_mission_item.lat = _global_pos.lat;
-	_mission_item.lon = _global_pos.lon;
-	_mission_item.altitude_is_relative = false;
-	_mission_item.altitude = _global_pos.alt;
-	_mission_item.yaw = NAN;
-	_mission_item.loiter_radius = _parameters.loiter_radius;
-	_mission_item.loiter_direction = 1;
-	_mission_item.nav_cmd = NAV_CMD_LAND;
-	_mission_item.acceptance_radius = _parameters.acceptance_radius;
-	_mission_item.time_inside = 0.0f;
-	_mission_item.pitch_min = 0.0f;
-	_mission_item.autocontinue = true;
-	_mission_item.origin = ORIGIN_ONBOARD;
-
-	position_setpoint_from_mission_item(&_pos_sp_triplet.current, &_mission_item);
-
-	_pos_sp_triplet.next.valid = false;
-}
-
-void
-Navigator::start_land_home()
-{
-	reset_reached();
-
-	/* land to home position, should be called when hovering above home, from RTL state */
-	_do_takeoff = false;
-	_reset_loiter_pos = true;
-
-	memcpy(&_pos_sp_triplet.previous, &_pos_sp_triplet.current, sizeof(position_setpoint_s));
-
-	_mission_item_valid = true;
-
-	_mission_item.lat = _home_pos.lat;
-	_mission_item.lon = _home_pos.lon;
-	_mission_item.altitude_is_relative = false;
-	_mission_item.altitude = _home_pos.alt;
-	_mission_item.yaw = NAN;
-	_mission_item.loiter_radius = _parameters.loiter_radius;
-	_mission_item.loiter_direction = 1;
-	_mission_item.nav_cmd = NAV_CMD_LAND;
-	_mission_item.acceptance_radius = _parameters.acceptance_radius;
-	_mission_item.time_inside = 0.0f;
-	_mission_item.pitch_min = 0.0f;
-	_mission_item.autocontinue = true;
-	_mission_item.origin = ORIGIN_ONBOARD;
-
-	position_setpoint_from_mission_item(&_pos_sp_triplet.current, &_mission_item);
-
-	_pos_sp_triplet.next.valid = false;
-}
-
-void
-Navigator::set_rtl_item()
-{
-	reset_reached();
-
-	switch (_rtl_state) {
-	case RTL_STATE_CLIMB: {
-			memcpy(&_pos_sp_triplet.previous, &_pos_sp_triplet.current, sizeof(position_setpoint_s));
-
-			float climb_alt = _home_pos.alt + _parameters.rtl_alt;
-
-			if (_vstatus.condition_landed) {
-				climb_alt = fmaxf(climb_alt, _global_pos.alt + _parameters.rtl_alt);
-			}
-
-			_mission_item_valid = true;
-
-			_mission_item.lat = _global_pos.lat;
-			_mission_item.lon = _global_pos.lon;
-			_mission_item.altitude_is_relative = false;
-			_mission_item.altitude = climb_alt;
-			_mission_item.yaw = NAN;
-			_mission_item.loiter_radius = _parameters.loiter_radius;
-			_mission_item.loiter_direction = 1;
-			_mission_item.nav_cmd = NAV_CMD_TAKEOFF;
-			_mission_item.acceptance_radius = _parameters.acceptance_radius;
-			_mission_item.time_inside = 0.0f;
-			_mission_item.pitch_min = 0.0f;
-			_mission_item.autocontinue = true;
-			_mission_item.origin = ORIGIN_ONBOARD;
-
-			position_setpoint_from_mission_item(&_pos_sp_triplet.current, &_mission_item);
-
-			_pos_sp_triplet.next.valid = false;
-
-			mavlink_log_info(_mavlink_fd, "#audio: RTL: climb to %.1fm above home", (double)(climb_alt - _home_pos.alt));
-			break;
-		}
-
-	case RTL_STATE_RETURN: {
-			memcpy(&_pos_sp_triplet.previous, &_pos_sp_triplet.current, sizeof(position_setpoint_s));
-
-			_mission_item_valid = true;
-
-			_mission_item.lat = _home_pos.lat;
-			_mission_item.lon = _home_pos.lon;
-			// don't change altitude
-			if (_pos_sp_triplet.previous.valid) {
-				/* if previous setpoint is valid then use it to calculate heading to home */
-				_mission_item.yaw = get_bearing_to_next_waypoint(_pos_sp_triplet.previous.lat, _pos_sp_triplet.previous.lon, _mission_item.lat, _mission_item.lon);
-
-			} else {
-				/* else use current position */
-				_mission_item.yaw = get_bearing_to_next_waypoint(_global_pos.lat, _global_pos.lon, _mission_item.lat, _mission_item.lon);
-			}
-			_mission_item.loiter_radius = _parameters.loiter_radius;
-			_mission_item.loiter_direction = 1;
-			_mission_item.nav_cmd = NAV_CMD_WAYPOINT;
-			_mission_item.acceptance_radius = _parameters.acceptance_radius;
-			_mission_item.time_inside = 0.0f;
-			_mission_item.pitch_min = 0.0f;
-			_mission_item.autocontinue = true;
-			_mission_item.origin = ORIGIN_ONBOARD;
-
-			position_setpoint_from_mission_item(&_pos_sp_triplet.current, &_mission_item);
-
-			_pos_sp_triplet.next.valid = false;
-
-			mavlink_log_info(_mavlink_fd, "#audio: RTL: return at %.1fm above home", (double)(_mission_item.altitude - _home_pos.alt));
-			break;
-		}
-
-	case RTL_STATE_DESCEND: {
-			memcpy(&_pos_sp_triplet.previous, &_pos_sp_triplet.current, sizeof(position_setpoint_s));
-
-			_mission_item_valid = true;
-
-			_mission_item.lat = _home_pos.lat;
-			_mission_item.lon = _home_pos.lon;
-			_mission_item.altitude_is_relative = false;
-			_mission_item.altitude = _home_pos.alt + _parameters.land_alt;
-			_mission_item.yaw = NAN;
-			_mission_item.loiter_radius = _parameters.loiter_radius;
-			_mission_item.loiter_direction = 1;
-			_mission_item.nav_cmd = NAV_CMD_WAYPOINT;
-			_mission_item.acceptance_radius = _parameters.acceptance_radius;
-			_mission_item.time_inside = _parameters.rtl_land_delay < 0.0f ? 0.0f : _parameters.rtl_land_delay;
-			_mission_item.pitch_min = 0.0f;
-			_mission_item.autocontinue = _parameters.rtl_land_delay > -0.001f;
-			_mission_item.origin = ORIGIN_ONBOARD;
-
-			position_setpoint_from_mission_item(&_pos_sp_triplet.current, &_mission_item);
-
-			_pos_sp_triplet.next.valid = false;
-
-			mavlink_log_info(_mavlink_fd, "#audio: RTL: descend to %.1fm above home", (double)(_mission_item.altitude - _home_pos.alt));
-			break;
-		}
-
-	default: {
-			mavlink_log_critical(_mavlink_fd, "#audio: [navigator] error: unknown RTL state: %d", _rtl_state);
-			start_loiter();
-			break;
-		}
-	}
-
-	_pos_sp_triplet_updated = true;
-}
-
-void
-Navigator::request_loiter_or_ready()
-{
-	/* XXX workaround: no landing detector for fixedwing yet */
-	if (_vstatus.condition_landed && _vstatus.is_rotary_wing) {
-		dispatch(EVENT_READY_REQUESTED);
-
-	} else {
-		dispatch(EVENT_LOITER_REQUESTED);
-	}
-}
-
-void
-Navigator::request_mission_if_available()
-{
-	if (_mission.current_mission_available()) {
-		dispatch(EVENT_MISSION_REQUESTED);
-
-	} else {
-		request_loiter_or_ready();
-	}
-}
-
-void
-Navigator::position_setpoint_from_mission_item(position_setpoint_s *sp, mission_item_s *item)
-{
-	sp->valid = true;
-
-	if (item->nav_cmd == NAV_CMD_RETURN_TO_LAUNCH) {
-		/* set home position for RTL item */
-		sp->lat = _home_pos.lat;
-		sp->lon = _home_pos.lon;
-		sp->alt = _home_pos.alt + _parameters.rtl_alt;
-
-		if (_pos_sp_triplet.previous.valid) {
-			/* if previous setpoint is valid then use it to calculate heading to home */
-			sp->yaw = get_bearing_to_next_waypoint(_pos_sp_triplet.previous.lat, _pos_sp_triplet.previous.lon, sp->lat, sp->lon);
-
-		} else {
-			/* else use current position */
-			sp->yaw = get_bearing_to_next_waypoint(_global_pos.lat, _global_pos.lon, sp->lat, sp->lon);
-		}
-		sp->loiter_radius = _parameters.loiter_radius;
-		sp->loiter_direction = 1;
-		sp->pitch_min = 0.0f;
-
-	} else {
-		sp->lat = item->lat;
-		sp->lon = item->lon;
-		sp->alt = item->altitude_is_relative ? item->altitude + _home_pos.alt : item->altitude;
-		sp->yaw = item->yaw;
-		sp->loiter_radius = item->loiter_radius;
-		sp->loiter_direction = item->loiter_direction;
-		sp->pitch_min = item->pitch_min;
-	}
-
-	if (item->nav_cmd == NAV_CMD_TAKEOFF) {
-		sp->type = SETPOINT_TYPE_TAKEOFF;
-
-	} else if (item->nav_cmd == NAV_CMD_LAND) {
-		sp->type = SETPOINT_TYPE_LAND;
-
-	} else if (item->nav_cmd == NAV_CMD_LOITER_TIME_LIMIT ||
-		   item->nav_cmd == NAV_CMD_LOITER_TURN_COUNT ||
-		   item->nav_cmd == NAV_CMD_LOITER_UNLIMITED) {
-		sp->type = SETPOINT_TYPE_LOITER;
-
-	} else {
-		sp->type = SETPOINT_TYPE_NORMAL;
-	}
-}
-
-bool
-Navigator::check_mission_item_reached()
-{
-	/* only check if there is actually a mission item to check */
-	if (!_mission_item_valid) {
-		return false;
-	}
-
-	if (_mission_item.nav_cmd == NAV_CMD_LAND) {
-		return _vstatus.condition_landed;
-	}
-
-	/* XXX TODO count turns */
-	if ((_mission_item.nav_cmd == NAV_CMD_LOITER_TURN_COUNT ||
-	     _mission_item.nav_cmd == NAV_CMD_LOITER_TIME_LIMIT ||
-	     _mission_item.nav_cmd == NAV_CMD_LOITER_UNLIMITED) &&
-	    _mission_item.loiter_radius > 0.01f) {
-
-		return false;
-	}
-
-	uint64_t now = hrt_absolute_time();
-
-	if (!_waypoint_position_reached) {
-		float acceptance_radius;
-
-		if (_mission_item.nav_cmd == NAV_CMD_WAYPOINT && _mission_item.acceptance_radius > 0.01f) {
-			acceptance_radius = _mission_item.acceptance_radius;
-
-		} else {
-			acceptance_radius = _parameters.acceptance_radius;
-		}
-
-		float dist = -1.0f;
-		float dist_xy = -1.0f;
-		float dist_z = -1.0f;
-
-		/* calculate AMSL altitude for this waypoint */
-		float wp_alt_amsl = _mission_item.altitude;
-
-		if (_mission_item.altitude_is_relative)
-			wp_alt_amsl += _home_pos.alt;
-
-		dist = get_distance_to_point_global_wgs84(_mission_item.lat, _mission_item.lon, wp_alt_amsl,
-				(double)_global_pos.lat, (double)_global_pos.lon, _global_pos.alt,
-				&dist_xy, &dist_z);
-
-		if (_do_takeoff) {
-			if (_global_pos.alt > wp_alt_amsl - acceptance_radius) {
-				/* require only altitude for takeoff */
-				_waypoint_position_reached = true;
-			}
-
-		} else {
-			if (dist >= 0.0f && dist <= acceptance_radius) {
-				_waypoint_position_reached = true;
-			}
-		}
-	}
-
-	if (_waypoint_position_reached && !_waypoint_yaw_reached) {
-		if (_vstatus.is_rotary_wing && !_do_takeoff && isfinite(_mission_item.yaw)) {
-			/* check yaw if defined only for rotary wing except takeoff */
-			float yaw_err = _wrap_pi(_mission_item.yaw - _global_pos.yaw);
-
-			if (fabsf(yaw_err) < 0.2f) { /* XXX get rid of magic number */
-				_waypoint_yaw_reached = true;
-			}
-
-		} else {
-			_waypoint_yaw_reached = true;
-		}
-	}
-
-	/* check if the current waypoint was reached */
-	if (_waypoint_position_reached && _waypoint_yaw_reached) {
-		if (_time_first_inside_orbit == 0) {
-			_time_first_inside_orbit = now;
-
-			if (_mission_item.time_inside > 0.01f) {
-				mavlink_log_info(_mavlink_fd, "#audio: waypoint reached, wait for %.1fs", (double)_mission_item.time_inside);
-			}
-		}
-
-		/* check if the MAV was long enough inside the waypoint orbit */
-		if ((now - _time_first_inside_orbit >= (uint64_t)_mission_item.time_inside * 1e6)
-		    || _mission_item.nav_cmd == NAV_CMD_TAKEOFF) {
-			reset_reached();
-			return true;
-		}
-	}
-
-	return false;
-
-}
-
-void
-Navigator::reset_reached()
-{
-	_time_first_inside_orbit = 0;
-	_waypoint_position_reached = false;
-	_waypoint_yaw_reached = false;
-
-}
-
-void
-Navigator::on_mission_item_reached()
-{
-	if (myState == NAV_STATE_MISSION) {
-
-		_mission.report_mission_item_reached();
-
-		if (_do_takeoff) {
-			/* takeoff completed */
-			_do_takeoff = false;
-			mavlink_log_info(_mavlink_fd, "#audio: takeoff completed");
-
-		} else {
-			/* advance by one mission item */
-			_mission.move_to_next();
-		}
-
-		if (_mission.current_mission_available()) {
-			set_mission_item();
-
-		} else {
-			/* if no more mission items available then finish mission */
-			/* loiter at last waypoint */
-			_reset_loiter_pos = false;
-			mavlink_log_info(_mavlink_fd, "[navigator] mission completed");
-			request_loiter_or_ready();
-		}
-
-	} else if (myState == NAV_STATE_RTL) {
-		/* RTL completed */
-		if (_rtl_state == RTL_STATE_DESCEND) {
-			/* hovering above home position, land if needed or loiter */
-			mavlink_log_info(_mavlink_fd, "[navigator] RTL completed");
-
-			if (_mission_item.autocontinue) {
-				dispatch(EVENT_LAND_REQUESTED);
-
-			} else {
-				_reset_loiter_pos = false;
-				dispatch(EVENT_LOITER_REQUESTED);
-			}
-
-		} else {
-			/* next RTL step */
-			_rtl_state = (RTLState)(_rtl_state + 1);
-			set_rtl_item();
-		}
-
-	} else if (myState == NAV_STATE_LAND) {
-		/* landing completed */
-		mavlink_log_info(_mavlink_fd, "[navigator] landing completed");
-		dispatch(EVENT_READY_REQUESTED);
-	}
-	_mission.publish_mission_result();
-=======
->>>>>>> 8408993a
 }
 
 void
